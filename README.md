--- conflicted
+++ resolved
@@ -109,11 +109,8 @@
 ```
 > Notes: please ensure the arg `distribute` in yaml file is set True
 
-<<<<<<< HEAD
+
 The training result (including checkpoints, per-epoch performance and curves) will be  saved in the directory parsed by the arg `ckpt_save_dir`, which is "./tmp_det/" by default. 
-=======
-### Evaluation
->>>>>>> 77650248
 
 #### 4. Evaluation
 
