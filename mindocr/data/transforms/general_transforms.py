from typing import List, Union
import cv2
import numpy as np
from PIL import Image

from mindcv.data.constants import IMAGENET_DEFAULT_MEAN, IMAGENET_DEFAULT_STD

__all__ = ['DecodeImage', 'NormalizeImage', 'ToCHWImage', 'PackLoaderInputs']

<<<<<<< HEAD

class DecodeImage:
    """
=======
# TODO: use mindspore C.decode for efficiency
class DecodeImage(object):
    '''
>>>>>>> adfda53d
    img_mode (str): The channel order of the output, 'BGR' and 'RGB'. Default to 'BGR'.
    channel_first (bool): if True, image shpae is CHW. If False, HWC. Default to False
    """
    def __init__(self, img_mode='BGR', channel_first=False, to_float32=False, ignore_orientation=False, **kwargs):
        self.img_mode = img_mode
        self.to_float32 = to_float32
        self.channel_first = channel_first
        self.flag = cv2.IMREAD_IGNORE_ORIENTATION | cv2.IMREAD_COLOR if ignore_orientation else cv2.IMREAD_COLOR

    def __call__(self, data):
<<<<<<< HEAD
        # TODO: use more efficient image loader, read binary, then decode?
        # TODO: why float32 in modelzoo. uint8 is more efficient

        # img = cv2.imread(data['img_path'], self.flag)
=======
        #img = cv2.imread(data['img_path'], self.flag)
>>>>>>> adfda53d
        # read from buffer is faster?
        if 'img_path' in data:
            with open(data['img_path'], 'rb') as f:
                img = f.read()
        elif 'img_lmdb' in data:
            img = data["img_lmdb"]
        img = np.frombuffer(img, dtype='uint8')
        img = cv2.imdecode(img, self.flag)

        if self.img_mode == 'RGB':
            img = cv2.cvtColor(img, cv2.COLOR_BGR2RGB)

        if self.channel_first:
            img = img.transpose((2, 0, 1))

        if self.to_float32:
            img = img.astype('float32')
        data['image'] = img
        # data['ori_image'] = img.copy()
        return data


class NormalizeImage:
    """
    normalize image, substract mean, divide std
    input image: by default, np.uint8, [0, 255], HWC format.
    return image: float32 numpy array
    """
    def __init__(self, mean: Union[List[float], str] = 'imagenet', std: Union[List[float], str] = 'imagenet',
                 is_hwc=True, bgr_to_rgb=False, rgb_to_bgr=False, **kwargs):
        # By default, imagnet MEAN and STD is in RGB order. inverse if input image is in BGR mode
        self._channel_conversion = False
        if bgr_to_rgb or rgb_to_bgr:
            self._channel_conversion = True

        # TODO: detect hwc or chw automatically
        shape = (3, 1, 1) if not is_hwc else (1, 1, 3)
        self.mean = np.array(self._get_value(mean, 'mean')).reshape(shape).astype('float32')
        self.std = np.array(self._get_value(std, 'std')).reshape(shape).astype('float32')
        self.is_hwc = is_hwc

    def __call__(self, data):
        img = data['image']
        if isinstance(img, Image.Image):
            img = np.array(img)
        assert isinstance(img, np.ndarray), "invalid input 'img' in NormalizeImage"

        if self._channel_conversion:
            if self.is_hwc:
                img = img[..., [2, 1, 0]]
            else:
                img = img[[2, 1, 0], ...]

        data['image'] = (img.astype('float32') - self.mean) / self.std
        return data

    @staticmethod
    def _get_value(val, name):
        if isinstance(val, str) and val.lower() == 'imagenet':
            assert name in ['mean', 'std']
            return IMAGENET_DEFAULT_MEAN if name == 'mean' else IMAGENET_DEFAULT_STD
        elif isinstance(val, list):
            return val
        else:
            raise ValueError(f'Wrong {name} value: {val}')


class ToCHWImage:
    # convert hwc image to chw image
    def __init__(self, **kwargs):
        pass

    def __call__(self, data):
        img = data['image']
        if isinstance(img, Image.Image):
            img = np.array(img)
        data['image'] = img.transpose((2, 0, 1))
        return data


class PackLoaderInputs:
    """
    Args:
        output_keys (list): the keys in data dict that are expected to output for dataloader

    Call:
        input: data dict
        output: data tuple corresponding to the `output_keys`
    """
    def __init__(self, output_keys: List, **kwargs):
        self.output_keys = output_keys

    def __call__(self, data):
<<<<<<< HEAD
        # TODO: add assert for inexisted keys
=======
>>>>>>> adfda53d
        out = []
        for k in self.output_keys:
            assert k in data, f'key {k} does not exists in data, availabe keys are {data.keys()}'
            out.append(data[k])
<<<<<<< HEAD
        # data_tuple = tuple(data[k] for k in self.output_keys if )
=======
>>>>>>> adfda53d

        return tuple(out)<|MERGE_RESOLUTION|>--- conflicted
+++ resolved
@@ -7,15 +7,10 @@
 
 __all__ = ['DecodeImage', 'NormalizeImage', 'ToCHWImage', 'PackLoaderInputs']
 
-<<<<<<< HEAD
 
-class DecodeImage:
-    """
-=======
 # TODO: use mindspore C.decode for efficiency
 class DecodeImage(object):
-    '''
->>>>>>> adfda53d
+    """
     img_mode (str): The channel order of the output, 'BGR' and 'RGB'. Default to 'BGR'.
     channel_first (bool): if True, image shpae is CHW. If False, HWC. Default to False
     """
@@ -26,14 +21,7 @@
         self.flag = cv2.IMREAD_IGNORE_ORIENTATION | cv2.IMREAD_COLOR if ignore_orientation else cv2.IMREAD_COLOR
 
     def __call__(self, data):
-<<<<<<< HEAD
-        # TODO: use more efficient image loader, read binary, then decode?
-        # TODO: why float32 in modelzoo. uint8 is more efficient
-
-        # img = cv2.imread(data['img_path'], self.flag)
-=======
         #img = cv2.imread(data['img_path'], self.flag)
->>>>>>> adfda53d
         # read from buffer is faster?
         if 'img_path' in data:
             with open(data['img_path'], 'rb') as f:
@@ -127,17 +115,9 @@
         self.output_keys = output_keys
 
     def __call__(self, data):
-<<<<<<< HEAD
-        # TODO: add assert for inexisted keys
-=======
->>>>>>> adfda53d
         out = []
         for k in self.output_keys:
             assert k in data, f'key {k} does not exists in data, availabe keys are {data.keys()}'
             out.append(data[k])
-<<<<<<< HEAD
-        # data_tuple = tuple(data[k] for k in self.output_keys if )
-=======
->>>>>>> adfda53d
 
         return tuple(out)