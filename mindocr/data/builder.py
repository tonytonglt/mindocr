--- conflicted
+++ resolved
@@ -139,11 +139,8 @@
     drop_remainder = loader_config.get('drop_remainder', is_train)
     if is_train and drop_remainder == False:
         print('WARNING: drop_remainder should be True for training, otherwise the last batch may lead to training fail in Graph mode')
-<<<<<<< HEAD
-    if not is_training:
-=======
+
     if not is_train:
->>>>>>> c4c6614a
         if drop_remainder:
             print("WARNING: drop_remainder is forced to be False for evaluation to include the last batch for accurate evaluation." )
             drop_remainder = False
