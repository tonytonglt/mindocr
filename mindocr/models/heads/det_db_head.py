import mindspore.nn as nn


class DBHead(nn.Cell):
    def __init__(self, in_channels: int, k=50, adaptive=False, bias=False, weight_init='HeUniform'):
        super().__init__()
<<<<<<< HEAD
        self.adaptive = adaptive
=======

        self.k = k
        self.adaptive = adaptive
        self.training = training

        self.binarize = nn.SequentialCell(
            nn.Conv2d(in_channels, in_channels // 4, 3, pad_mode="pad", padding=1, has_bias=bias),
            nn.BatchNorm2d(in_channels // 4),
            nn.ReLU(),
            nn.Conv2dTranspose(in_channels // 4, in_channels // 4, 2, stride=2, has_bias=True),
            nn.BatchNorm2d(in_channels // 4),
            nn.ReLU(),
            nn.Conv2dTranspose(in_channels // 4, 1, 2, stride=2, has_bias=True),
            nn.Sigmoid())

        self.weights_init(self.binarize)

>>>>>>> adfda53d

        self.segm = self._init_heatmap(in_channels, in_channels // 4, weight_init, bias)
        if adaptive:
            self.thresh = self._init_heatmap(in_channels, in_channels // 4, weight_init, bias)
            self.k = k
            self.diff_bin = nn.Sigmoid()

    @staticmethod
    def _init_heatmap(in_channels, inter_channels, weight_init, bias):
        return nn.SequentialCell([  # `pred` block from the original work
            nn.Conv2d(in_channels, inter_channels, kernel_size=3, padding=1, pad_mode='pad', has_bias=bias,
                      weight_init=weight_init),
            nn.BatchNorm2d(inter_channels),
            nn.ReLU(),
            nn.Conv2dTranspose(inter_channels, inter_channels, kernel_size=2, stride=2, pad_mode='valid', has_bias=True,
                               weight_init=weight_init),
            nn.BatchNorm2d(inter_channels),
            nn.ReLU(),
<<<<<<< HEAD
            nn.Conv2dTranspose(inter_channels, 1, kernel_size=2, stride=2, pad_mode='valid', has_bias=True,
                               weight_init=weight_init),
            nn.Sigmoid()
        ])
=======
            nn.Conv2dTranspose(in_channels // 4, 1, 2, stride=2, has_bias=True),
            nn.Sigmoid())

        return self.thresh

    def construct(self, feature):
        '''
        Args:
            feature (tensor): feature tensor
        Returns:
            pred: A dict which contains predictions.
                thresh: The threshold prediction
                binary: The text segmentation prediction.
                thresh_binary: Value produced by `step_function(binary - thresh)`.
        '''
        # this is the pred module, not binarization module;
        # We do not correct the name due to the trained model.
        binary = self.binarize(feature)
        pred = dict()
        pred['binary'] = binary

        #if self.adaptive and self.training:
        # TODO: use binary or thresh to do inference
        if self.training:
            thresh = self.thresh(feature)
            pred['thresh'] = thresh
            pred['thresh_binary'] = self.step_function(binary, thresh)
>>>>>>> adfda53d

    def construct(self, features):
        pred = {'binary': self.segm(features)}

        if self.adaptive:
            pred['thresh'] = self.thresh(features)
            pred['thresh_binary'] = self.diff_bin(
                self.k * (pred['binary'] - pred['thresh']))  # Differentiable Binarization

        return pred<|MERGE_RESOLUTION|>--- conflicted
+++ resolved
@@ -4,27 +4,7 @@
 class DBHead(nn.Cell):
     def __init__(self, in_channels: int, k=50, adaptive=False, bias=False, weight_init='HeUniform'):
         super().__init__()
-<<<<<<< HEAD
         self.adaptive = adaptive
-=======
-
-        self.k = k
-        self.adaptive = adaptive
-        self.training = training
-
-        self.binarize = nn.SequentialCell(
-            nn.Conv2d(in_channels, in_channels // 4, 3, pad_mode="pad", padding=1, has_bias=bias),
-            nn.BatchNorm2d(in_channels // 4),
-            nn.ReLU(),
-            nn.Conv2dTranspose(in_channels // 4, in_channels // 4, 2, stride=2, has_bias=True),
-            nn.BatchNorm2d(in_channels // 4),
-            nn.ReLU(),
-            nn.Conv2dTranspose(in_channels // 4, 1, 2, stride=2, has_bias=True),
-            nn.Sigmoid())
-
-        self.weights_init(self.binarize)
-
->>>>>>> adfda53d
 
         self.segm = self._init_heatmap(in_channels, in_channels // 4, weight_init, bias)
         if adaptive:
@@ -43,40 +23,11 @@
                                weight_init=weight_init),
             nn.BatchNorm2d(inter_channels),
             nn.ReLU(),
-<<<<<<< HEAD
             nn.Conv2dTranspose(inter_channels, 1, kernel_size=2, stride=2, pad_mode='valid', has_bias=True,
                                weight_init=weight_init),
             nn.Sigmoid()
         ])
-=======
-            nn.Conv2dTranspose(in_channels // 4, 1, 2, stride=2, has_bias=True),
-            nn.Sigmoid())
 
-        return self.thresh
-
-    def construct(self, feature):
-        '''
-        Args:
-            feature (tensor): feature tensor
-        Returns:
-            pred: A dict which contains predictions.
-                thresh: The threshold prediction
-                binary: The text segmentation prediction.
-                thresh_binary: Value produced by `step_function(binary - thresh)`.
-        '''
-        # this is the pred module, not binarization module;
-        # We do not correct the name due to the trained model.
-        binary = self.binarize(feature)
-        pred = dict()
-        pred['binary'] = binary
-
-        #if self.adaptive and self.training:
-        # TODO: use binary or thresh to do inference
-        if self.training:
-            thresh = self.thresh(feature)
-            pred['thresh'] = thresh
-            pred['thresh_binary'] = self.step_function(binary, thresh)
->>>>>>> adfda53d
 
     def construct(self, features):
         pred = {'binary': self.segm(features)}
