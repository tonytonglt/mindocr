--- conflicted
+++ resolved
@@ -53,36 +53,17 @@
     # train pipeline
     # dataset
     loader_train = build_dataset(
-<<<<<<< HEAD
-        cfg['train']['dataset'],
-        cfg['train']['loader'],
-        num_shards=device_num,
-        shard_id=rank_id,
-        is_train=True)
-=======
             cfg.train.dataset, 
             cfg.train.loader,
             num_shards=device_num,
             shard_id=rank_id,
             is_train=True)
->>>>>>> adfda53d
     num_batches = loader_train.get_dataset_size()
 
     loader_eval = None
     # TODO: now only use device 0 to perform evaluation
     if cfg.system.val_while_train and is_main_device:
         loader_eval = build_dataset(
-<<<<<<< HEAD
-            cfg['eval']['dataset'],
-            cfg['eval']['loader'],
-            num_shards=None,
-            shard_id=None,
-            is_train=False)
-
-    # model
-    network = build_model(cfg['model'])
-    ms.amp.auto_mixed_precision(network, amp_level=cfg.system.amp_level)
-=======
                 cfg.eval.dataset, 
                 cfg.eval.loader,
                 num_shards=None,
@@ -92,7 +73,6 @@
     # model
     network = build_model(cfg.model)
     ms.amp.auto_mixed_precision(network, amp_level=cfg.system.amp_level)  
->>>>>>> adfda53d
 
     lr_scheduler = create_scheduler(num_batches, **cfg['scheduler'])
     optimizer = create_optimizer(network.trainable_params(), lr=lr_scheduler, **cfg['optimizer'])
@@ -112,30 +92,10 @@
     if cfg.system.val_while_train:
         postprocessor = build_postprocess(cfg.postprocess)
         # postprocess network prediction
-<<<<<<< HEAD
-        metric = build_metric(cfg['metric'])
-=======
         metric = build_metric(cfg.metric) 
->>>>>>> adfda53d
 
         # build callbacks
     eval_cb = EvalSaveCallback(
-<<<<<<< HEAD
-        network,
-        loader_eval,
-        postprocessor=postprocessor,
-        metrics=[metric],  # TODO:
-        rank_id=rank_id,
-        ckpt_save_dir=cfg['system']['ckpt_save_dir'],
-        main_indicator=cfg['metric']['main_indicator'])
-
-    # log
-    if is_main_device:
-        print('-' * 30)
-        print('Num batches: ', num_batches)
-        print('-' * 30)
-
-=======
             network, 
             loader_eval, 
             postprocessor=postprocessor, 
@@ -165,7 +125,6 @@
             args_text = yaml.safe_dump(cfg.to_dict(), default_flow_style=False)
             f.write(args_text)
     
->>>>>>> adfda53d
     # training
     loss_monitor = LossMonitor(10) #num_batches // 10)
     time_monitor = TimeMonitor()
@@ -192,11 +151,8 @@
     with open(yaml_fp) as fp:
         config = yaml.safe_load(fp)
     config = Dict(config)
-<<<<<<< HEAD
 
-=======
-    print(config)
+    #print(config)
     
->>>>>>> adfda53d
     # main train and eval
     main(config)